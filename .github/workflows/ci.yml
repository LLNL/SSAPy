name: CI/CD

on:
  # This Workflow can be triggered manually
  workflow_dispatch:
  # Run daily at 0:01 UTC
  schedule:
    - cron:  '1 0 * * *'
  # Run on pushes that modify this branch or tag the repo
  push:
    branches:
      - main
    tags:
      - v*.*.*
  # Run on pull requests that modify this branch/file
  pull_request:
    branches:
      - main
  # Let's also run the workflow on releases
  release:
    types: [published]

concurrency:
  group: ${{ github.workflow }}-${{ github.ref }}
  cancel-in-progress: true

jobs:
  test:
    runs-on: ${{ matrix.os }}
    strategy:
      matrix:
        os: [ubuntu-latest, macOS-latest]  # other options: windows-latest
        python-version: ["3.8", "3.12"]

    name: test SSAPy (${{ matrix.os }}) - python ${{ matrix.python-version }}

    steps:
    - uses: actions/checkout@v4
      with:
        submodules: 'recursive'
    - name: Set up Python ${{ matrix.python-version }}
      uses: actions/setup-python@v5
      with:
        python-version: ${{ matrix.python-version }}
    - name: Install dependencies (Linux)
      if: matrix.os == 'ubuntu-latest'
      run: |
        python -m pip install --upgrade pip setuptools flake8
        python -m pip install -r requirements.txt
        # install checked out SSAPy
        python setup.py build
        python setup.py install
        python -m pip list
    - name: Install dependencies (MacOS)
      if: matrix.os == 'macOS-latest'
      run: |
        python -m pip install --upgrade pip setuptools flake8
        python -m pip install -r requirements.txt
        # install checked out SSAPy
        python setup.py build
        python setup.py install
        python -m pip list
    #- name: Install dependencies (Windows)
    #  if: matrix.os == 'windows-latest'
    #  run: |
    #    python -m pip install --upgrade pip setuptools
    #    python -m pip install -r requirements.txt
    #    # install checked out SSAPy
    #    python setup.py build
    #    python setup.py install
    #    python -m pip list
<<<<<<< HEAD
    - name: Run tests
      if: matrix.os == 'ubuntu-latest' && matrix.python-version == 3.12
      run: |
        coverage run -m pytest ./tests/
=======
    #- name: Lint code
    #  if: matrix.os == 'ubuntu-latest' && matrix.python-version == 3.12
    #  run: |
    #    python3 --version
    #    flake8 --version
    #    flake8 ssapy/ tests/ devel/
    #- name: Test with pytest
    #  run: |
    #    python3 ${CI_PROJECT_DIR}/tests/test_orbit.py
    #    pytest --cov-report=xml --cov=coffea --deselect=test_taskvine
>>>>>>> 607aa83e
    - name: Upload coverage reports to Codecov
      if: matrix.os == 'ubuntu-latest' && matrix.python-version == 3.12
      uses: codecov/codecov-action@v4
      with:
        token: ${{ secrets.CODECOV_TOKEN }}
        slug: LLNL/SSAPy
    - name: Build documentation
      if: matrix.os == 'ubuntu-latest' && matrix.python-version == 3.12
      run: |
        cd docs && make html && make html
        touch _build/html/.nojekyll
    - name: Deploy documentation
      if: (github.event_name == 'push' || github.event_name == 'schedule' || github.event_name == 'release') && matrix.os == 'ubuntu-latest' && matrix.python-version == 3.12
      uses: crazy-max/ghaction-github-pages@v4
      with:
        target_branch: gh-pages
        build_dir: docs/_build/html
      env:
        GITHUB_TOKEN: ${{ secrets.GITHUB_TOKEN }}
  pass:
    needs: [test]
    runs-on: ubuntu-latest
    steps:
      - run: echo "All jobs passed"
  deploy-images:
    needs: [pass]
    if: github.event_name == 'push' || github.event_name == 'release'
    runs-on: ubuntu-latest
    permissions:
      packages: write
    steps:
      - name: Checkout SSAPy
        uses: actions/checkout@v4
        with:
          path: 'SSAPy'
          lfs: 'true'
          submodules: 'recursive'
      - name: Look around
        run: |
          echo ${{ github.workspace }}
          pwd
          ls -alh ./
      - name: Set up QEMU
        uses: docker/setup-qemu-action@v3
      - name: Set up Docker Buildx
        uses: docker/setup-buildx-action@v3
      - name: Setup Metadata
        uses: docker/metadata-action@v5
        id: docker_meta
        with:
          images: |
              ghcr.io/${{ github.repository_owner }}/ssapy-centos-s9
          tags: |
              type=schedule,pattern=nightly
              type=schedule,pattern=develop
              type=semver,pattern={{version}}
              type=semver,pattern={{major}}.{{minor}}
              type=semver,pattern={{major}}
              type=ref,event=branch
              type=ref,event=pr
              type=ref,event=tag
      - name: Log in to GitHub Container Registry
        uses: docker/login-action@v3
        with:
          registry: ghcr.io
          username: ${{ github.actor }}
          password: ${{ secrets.GITHUB_TOKEN }}
      - name: Build & Deploy Images
        uses: docker/build-push-action@v5
        with:
          context: .
          file: SSAPy/.docker/Dockerfile
          platforms: 'linux/amd64,linux/arm64'
          push: ${{ github.event_name != 'pull_request' }}
          tags: ${{ steps.docker_meta.outputs.tags }}
          labels: ${{ steps.docker_meta.outputs.labels }}

  images-built:
    needs: [deploy-images]
    runs-on: ubuntu-latest
    steps:
      - run: echo "Container built"<|MERGE_RESOLUTION|>--- conflicted
+++ resolved
@@ -69,12 +69,6 @@
     #    python setup.py build
     #    python setup.py install
     #    python -m pip list
-<<<<<<< HEAD
-    - name: Run tests
-      if: matrix.os == 'ubuntu-latest' && matrix.python-version == 3.12
-      run: |
-        coverage run -m pytest ./tests/
-=======
     #- name: Lint code
     #  if: matrix.os == 'ubuntu-latest' && matrix.python-version == 3.12
     #  run: |
@@ -85,7 +79,10 @@
     #  run: |
     #    python3 ${CI_PROJECT_DIR}/tests/test_orbit.py
     #    pytest --cov-report=xml --cov=coffea --deselect=test_taskvine
->>>>>>> 607aa83e
+    - name: Run tests
+      if: matrix.os == 'ubuntu-latest' && matrix.python-version == 3.12
+      run: |
+        coverage run -m pytest ./tests/
     - name: Upload coverage reports to Codecov
       if: matrix.os == 'ubuntu-latest' && matrix.python-version == 3.12
       uses: codecov/codecov-action@v4
