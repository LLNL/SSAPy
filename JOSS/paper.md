--- conflicted
+++ resolved
@@ -92,12 +92,7 @@
 high-performance computer (HPC) systems. Finally, SSAPy has plotting functionality, allowing users to
 visualize orbits and trajectories. An example is shown in Figures 1 and 2.
 
-SSAPy has been used for the
-<<<<<<< HEAD
-classification of cislunar [@Higgins2024] and closely-spaced [@Pruett2024] orbits as
-=======
-classification of cislunar [@Higgins2024] and closely-spaced [@Pruett2024], orbits as
->>>>>>> 75b04a3a
+SSAPy has been used for the classification of cislunar [@Higgins2024] and closely-spaced [@Pruett2024] orbits as
 well as for studying the long-term stability of orbits in cislunar space [@Yeager2023]. SSAPy
 has also been used to build a case study for rare events analysis in the context of satellites
 passing close to each other in space [@Miller2022;@Bernstein2021].
@@ -114,7 +109,6 @@
 are predominantly used via graphical user interfaces (e.g., The General Mission Analysis Tool; @Hughes2014 or the Systems Tool Kit)
 and are not optimized for large-scale simulation on HPC systems. Orbital modeling codes that
 can be run on HPC systems (e.g., REBOUND; @Rein2012) lack full observable generation and modeling capabilities
-<<<<<<< HEAD
 with uncertainty quantification. Existing space dynamics libraries such as Orekit (@OREKIT_2024) and Tudat (@TUDAT) share many 
 features with SSAPy. However, one point of difference is that they rely on spherical 
 harmonics or model the Moon as a point mass, whereas SSAPy incorporates more comprehensive physical modeling relevant to 
@@ -124,22 +118,8 @@
 There are also built-in observation-linking tools and orbit refinement. SSAPy, with its full-featured modeling framework and scalable, parallelizable
 functionality, fills the gap in the orbital software landscape.
 
+![Example SSAPy visualization plot of an orbit ground track over the surface of the Earth. The 12–13 hour orbit has a semi-major axis of 27,000 km, an eccentricity of 0.2 and an inclination of 45 degrees.](ground_track.png)
 
-![Example SSAPy visualization plot of an orbit ground track over the surface of the Earth. The 12–13 hour orbit has a semi-major axis of 27,000 km, an eccentricity of 0.2 and an inclination of 45 degrees.](ground_track.png)
-=======
-with uncertainty quantification. Existing space dynamics libraries such as Orekit (@OREKIT_2024) and Tudat (@TUDAT) have 
-comprehensive and many overlapping features with SSAPy. However, one point of difference is that they rely on spherical 
-harmonics or model the Moon as a point mass, whereas SSAPy incorporates more comprehensive physical modeling relevant to 
-cislunar dynamics such as Earth (EGM2008;@earthmodel) and Lunar (GRGM1200A;@lunarmodel) surface gravity models. Additionally, 
-SSAPy has utilities for determining from any location on Earth, on-sky brightness, proper motion, right ascension and declination
-and provides conversions between on sky coordinates, TLEs, the Geocentric Celestial Reference Frame and other commonly used coordinates. 
-There are also built in observation linking tools and orbit refinement. SSAPy, with its full-featured modeling framework and scalable, parallelizable
-
-functionality, fills the gap in the orbital software landscape.
-
-
-![Example SSAPy visualization plot of an orbit ground track over the surface of the Earth. The 12–13 hour orbit has a semi-major axis of 27,000km, an eccentricity of 0.2 and an inclination of 45 degrees.](ground_track.png)
->>>>>>> 75b04a3a
 
 ![Example SSAPy visualization plot of a cislunar orbit. The color on this plot represents time.](orbit_plot.png){ width=50% }
 
