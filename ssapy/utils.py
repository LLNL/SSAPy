--- conflicted
+++ resolved
@@ -2027,13 +2027,7 @@
         A tuple containing the frequency value and its unit (e.g., (1, 'hr')).
     t0 : str or Time, optional
         The starting time. Default is "2025-01-01".
-<<<<<<< HEAD
-    example input:
-    duration=(30, 'day'), freq=(1, 'hr'), t=Time("2025-01-01", scale='utc')
-    
-=======
-
->>>>>>> 8b05b898
+
     Returns
     -------
     np.ndarray
